from dataclasses import dataclass
from mimetypes import init
from typing_extensions import Self

from omegaconf import DictConfig
import torch
import torch.nn as nn

from common import registry
from models.multi_level_vqvae.ripplenet import ripple_linear_func
from .blocks import Res1DBlockReverse


class Decoder1D(nn.Module):
    def __init__(
        self,
        channel_list: list[int],
        dim_change_list: list[int],
        input_channels: int = 1,
        kernel_size: int = 5,
        dim_add_kernel_add: int = 12,
        num_res_block_conv: int = 3,
        dilation_factor: int = 3,
        activation_type: str = "gelu",
    ) -> None:
        """
        Initializes the Decoder module of the multi-level VQ-VAE architecture.

        Args:
            channel_list (list[int]): List of channel sizes for each layer of the decoder.
            dim_change_list (list[int]): List of dimension change sizes for each layer of the decoder.
            input_channels (int, optional): Number of input channels. Defaults to 1.
            kernel_size (int, optional): Kernel size for the convolutional layers. Defaults to 5.
            dim_add_kernel_add (int, optional): Kernel size for the dimension change layers. Defaults to 12.
            num_res_block_conv (int, optional): Number of residual blocks in the convolutional layers. Defaults to 3.
            dilation_factor (int, optional): Dilation factor for the convolutional layers. Defaults to 3.
            activation_type (str, optional): Activation function type. Defaults to "gelu".
        """
        super().__init__()
        if len(channel_list) != len(dim_change_list) + 1:
            raise ValueError(
                "The channel list length must be greater than the dimension change list by 1"
            )

        self.activation = registry.get_activation_function(activation_type)

        # Create the module lists for the architecture
        self.end_conv = nn.Conv1d(
            channel_list[-1], input_channels, kernel_size=3, padding=1
        )
        self.conv_list = nn.ModuleList(
            [
                Res1DBlockReverse(
                    channel_list[idx],
                    num_res_block_conv,
                    dilation_factor,
                    kernel_size,
                    activation_type,
                )
                for idx in range(len(dim_change_list))
            ]
        )
        if dim_add_kernel_add % 2 != 0:
            raise ValueError("dim_add_kernel_size must be an even number.")

        self.dim_change_list = nn.ModuleList(
            [
                nn.ConvTranspose1d(
                    channel_list[idx],
                    channel_list[idx + 1],
                    kernel_size=dim_change_list[idx] + dim_add_kernel_add,
                    stride=dim_change_list[idx],
                    padding=dim_add_kernel_add // 2,
                )
                for idx in range(len(dim_change_list))
            ]
        )

    def forward(self, z: torch.Tensor) -> torch.Tensor:
        """
        Forward pass of the decoder.

        Args:
            z (torch.Tensor): Input tensor.

        Returns:
            torch.Tensor: Output tensor.
        """
        for _, (conv, dim_change) in enumerate(
            zip(self.conv_list, self.dim_change_list)
        ):
            z = conv(z)
            z = dim_change(z)
            z = self.activation(z)

        x_out = self.end_conv(z)

        return x_out


@dataclass
class RippleDecoderParameters:
    input_dim: int
    hidden_dim: int
    mlp_num_layers: int
    output_dim: int
    ripl_hidden_dim: int
    ripl_num_layers: int

    @classmethod
    def from_cfg(cls, cfg: DictConfig) -> Self:
        return cls(
            input_dim=cfg.model.input_dim,
            hidden_dim=cfg.model.hidden_dim,
            mlp_num_layers=cfg.model.mlp_num_layers,
            output_dim=cfg.model.output_dim,
            ripl_hidden_dim=cfg.model.ripl_hidden_dim,
            ripl_num_layers=cfg.model.ripl_num_layers,
        )


class RippleDecoder(nn.Module):
    def __init__(
        self,
        dec_params: RippleDecoderParameters,
    ) -> None:
        super().__init__()
        self.dec_params = dec_params
<<<<<<< HEAD
        ripple_weight_dim = self._compute_ripple_weight_dim(
            self.dec_params.ripl_hidden_dim, self.dec_params.ripl_num_layers
        )
=======

        ripple_weight_dim = self._compute_mlp_output_dim()
        if self.dec_params.mlp_num_layers < 0:
            raise ValueError(
                f"MLP number of hidden layers must be non negative, got {self.dec_params.mlp_num_layers}"
            )

        layer_list = (
            [
                nn.Linear(self.dec_params.input_dim, self.dec_params.hidden_dim),
                nn.GELU(),
                nn.LayerNorm(self.dec_params.hidden_dim),
            ]
            + [
                nn.Linear(self.dec_params.hidden_dim, self.dec_params.hidden_dim),
                nn.GELU(),
                nn.LayerNorm(self.dec_params.hidden_dim),
            ]
            * self.dec_params.mlp_num_layers
            + [nn.Linear(self.dec_params.hidden_dim, ripple_weight_dim)]
        )
        self.mlp = nn.Sequential(*layer_list)
        self.sequence_length = self.dec_params.output_dim

    @staticmethod
    def _compute_ripple_weight_dim(in_dim: int, out_dim: int) -> int:
        """
        Computes the dimension of the ripple weights for the decoder.

        Args:
            in_dim (int): The input dimension.
            out_dim (int): The output dimension.

        Returns:
            int: The dimension of the ripple weights.
        """
        num_weights = 2 * in_dim * out_dim
        num_biases = (in_dim + 1) * out_dim
        return num_weights + num_biases

    def _compute_mlp_output_dim(self) -> int:
        """
        Computes the output dimension of the MLP network in the decoder.

        Returns:
            int: The output dimension of the MLP network.
        """
        in_dim = self._compute_ripple_weight_dim(1, self.dec_params.ripl_hidden_dim)
        out_dim = self._compute_ripple_weight_dim(self.dec_params.ripl_hidden_dim, 1)
        middle_dim = (
            self._compute_ripple_weight_dim(
                self.dec_params.ripl_hidden_dim, self.dec_params.ripl_hidden_dim
            )
            * self.dec_params.ripl_num_layers
        )
        return in_dim + out_dim + middle_dim

    def _split_mlp_output_to_ripple_layers(
        self, mlp_output: torch.Tensor
    ) -> list[torch.Tensor]:
        """
        Splits the output of the MLP into ripple layers.

        Args:
            mlp_output (torch.Tensor): The output tensor of the MLP.

        Returns:
            nn.ModuleList: A list of tensors representing the ripple layers.
        """

        in_dim = self._compute_ripple_weight_dim(1, self.dec_params.ripl_hidden_dim)
        out_dim = self._compute_ripple_weight_dim(self.dec_params.ripl_hidden_dim, 1)
        middle_dims = [
            self._compute_ripple_weight_dim(
                self.dec_params.ripl_hidden_dim, self.dec_params.ripl_hidden_dim
            )
        ] * self.dec_params.mlp_num_layers

        # Compute the splitting via a running index
        ripple_weight_layers = []
        running_idx = 0
        ripple_weight_layers.append(mlp_output[..., :in_dim])
        running_idx += in_dim
        for middle_dim in middle_dims:
            ripple_weight_layers.append(
                mlp_output[..., running_idx : running_idx + middle_dim]
            )
            running_idx += middle_dim
        ripple_weight_layers.append(
            mlp_output[..., running_idx : running_idx + out_dim]
        )
        return ripple_weight_layers

    def set_sequence_length(self, sequence_length: int) -> None:
        self.sequence_length = sequence_length

    def forward(self, x: torch.Tensor) -> torch.Tensor:
        """
        Forward pass of the ripple decoder.

        Args:
            x (torch.Tensor): Input tensor.

        Returns:
            torch.Tensor: Output tensor.
        """

        mlp_output = self.mlp(x.flatten(start_dim=1))
        ripple_weight_layers = self._split_mlp_output_to_ripple_layers(mlp_output)
        in_weights = ripple_weight_layers[0]
        out_weights = ripple_weight_layers[-1]
        middle_weights = ripple_weight_layers[1:-1]

        # Forward pass through the ripple-linear layers
        line_coordinates = (
            torch.arange(0, self.sequence_length, step=1)
            .float()
            .to(x.device)
            .unsqueeze(0)
            .unsqueeze(-1)
            .repeat(1, x.shape[0], 1)
        )

        # Input layer
        ripl_weights = in_weights.flatten().view(-1, 1, 2)
        ripl_bias = in_weights.flatten().view((-1, 2))
        lc_x = ripple_linear_func(
            line_coordinates, self.dec_params.ripl_hidden_dim, ripl_weights, ripl_bias
        )

        # Middle layers
        for middle_weight in middle_weights:
            ripl_weights = middle_weight.view(
                (self.dec_params.ripl_hidden_dim, self.dec_params.ripl_hidden_dim, 2)
            )
            ripl_bias = middle_weight.view(
                (self.dec_params.ripl_hidden_dim, self.dec_params.ripl_hidden_dim + 1)
            )
            lc_x = ripple_linear_func(
                lc_x, self.dec_params.ripl_hidden_dim, ripl_weights, ripl_bias
            )

        # Output layer
        ripl_weights = out_weights.view((1, self.dec_params.ripl_hidden_dim, 2))
        ripl_bias = out_weights.view((1, self.dec_params.ripl_hidden_dim + 1))
        lc_x = ripple_linear_func(lc_x, 1, ripl_weights, ripl_bias)

        return lc_x.transpose(1, 2)
>>>>>>> 8b52d710
<|MERGE_RESOLUTION|>--- conflicted
+++ resolved
@@ -126,11 +126,6 @@
     ) -> None:
         super().__init__()
         self.dec_params = dec_params
-<<<<<<< HEAD
-        ripple_weight_dim = self._compute_ripple_weight_dim(
-            self.dec_params.ripl_hidden_dim, self.dec_params.ripl_num_layers
-        )
-=======
 
         ripple_weight_dim = self._compute_mlp_output_dim()
         if self.dec_params.mlp_num_layers < 0:
@@ -278,5 +273,4 @@
         ripl_bias = out_weights.view((1, self.dec_params.ripl_hidden_dim + 1))
         lc_x = ripple_linear_func(lc_x, 1, ripl_weights, ripl_bias)
 
-        return lc_x.transpose(1, 2)
->>>>>>> 8b52d710
+        return lc_x.transpose(1, 2)